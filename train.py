--- conflicted
+++ resolved
@@ -2,11 +2,8 @@
 from model_factory import ModelFactory
 from torch import optim
 from train_utils import fit
-<<<<<<< HEAD
 from data_utils import chunks, flatmap
-=======
 from quora_dataset import QuoraDataUtil
->>>>>>> 545cc2d0
 from loggers import getLogger
 import os
 import sys
@@ -117,24 +114,6 @@
 logger.info("qid2text count: %d", len(qid2text))
 logger.info("Running fit() for model %s", model.__class__.__name__)
 
-<<<<<<< HEAD
-=======
-# Start fitting the model
-fit(
-    epochs=args.epoch_num,
-    model=model,
-    opt=optimizer,
-    train_data=train_data,
-    test_data=test_data,
-    retrieval_data=retrieval_data,
-    candidate_ids=candidate_ids,
-    qid2text=qid2text,
-    top_k=args.top_k,
-    batch_size=args.batch_size,
-    retrieval_batch_size=args.retrieval_batch_size,
-    save_model_dir=save_model_dir
-)
->>>>>>> 545cc2d0
 
 if args.command == "precompute-embeddings":
     logger.info("==== Precomputing embeddings ====")
@@ -164,9 +143,11 @@
         opt=optimizer,
         train_data=train_data,
         test_data=test_data,
-        dataset=dataset,
-        candidates=candidates,
+        retrieval_data=retrieval_data,
+        candidate_ids=candidate_ids,
+        qid2text=qid2text,
         top_k=args.top_k,
         batch_size=args.batch_size,
+        retrieval_batch_size=args.retrieval_batch_size,
         save_model_dir=save_model_dir
     )
