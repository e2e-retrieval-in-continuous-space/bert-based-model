from math import ceil

import torch
from torch import nn
from torch import optim
import torch.nn.functional as F
from torch.utils.data import DataLoader
from torch.utils.tensorboard import SummaryWriter

from data_utils import flatmap, Question
import numpy as np
from typing import List, Tuple, Generator, Dict
from loggers import getLogger
from datetime import datetime
import os.path
import time
import json

from quora_dataset import QuoraDataset, RetrievalDataset

logger = getLogger(__name__)


def pairwise_cosine_similarity(q1_batch_embedding, q2_batch_embedding):
    """
    Squared Euclidean is proportional to the cosine distance.

    https://stats.stackexchange.com/questions/146221/is-cosine-similarity-identical-to-l2-normalized-euclidean-distance/146279#146279
    https://en.wikipedia.org/wiki/Cosine_similarity#Properties

    Args:
         q1_batch_embedding:
            Shape (batch_size, embedding_size)
         q2_batch_embedding:
            Shape (batch_size, embedding_size)
    Returns:
         all pairs simliarity matrix (batch_size, batch_size)
    """
    q1_norm = F.normalize(q1_batch_embedding, dim=1, p=2)
    q2_norm = F.normalize(q2_batch_embedding, dim=1, p=2)
    pairiwse_l2_dist = torch.cdist(q1_norm, q2_norm, p=2)
    squared = torch.square(pairiwse_l2_dist)
    return 1 - 0.5 * squared


def in_batch_sampled_softmax(q1_batch_embedding, q2_batch_embedding, pairwise_similarity_func):
    """
    Apply similarity_function to all pairs of questions between q1_batch_embedding and q2_batch_embedding
    to form similarity matrix M where the diagonal contains positive examples and the off-diagonal contains
    random negative examples.

    Then calculate softmax loss term for each row of M and then average them.

    Args:
         q1_batch_embedding:
            Shape (batch_size, embedding_size)
         q2_batch_embedding:
            Shape (batch_size, embedding_size)

    >>> from torch import Tensor
    >>> similarity = lambda a, b: Tensor([[1, 0.5], [0.5, 1]])
    >>> in_batch_sampled_softmax([(1, 2),(3, 4)], [(1, 2),(3, 4)], similarity)
    tensor(0.4741)
    """
    similarity_matrix = pairwise_similarity_func(q1_batch_embedding, q2_batch_embedding)
    neg_log_softmax = torch.neg((F.log_softmax(similarity_matrix, dim=1)))
    loss_terms = torch.diagonal(neg_log_softmax, 0)
    return torch.mean(loss_terms)


def loss_batch(model: nn.Module, loss_func, q1_batch, q2_batch, similarity_func, opt=None):
    q1_batch_text = [q.text for q in q1_batch]
    q2_batch_text = [q.text for q in q2_batch]
    q1_batch_encoded = model(q1_batch_text)
    q2_batch_encoded = model(q2_batch_text)
    loss = loss_func(q1_batch_encoded, q2_batch_encoded, similarity_func)
    if opt is not None:
        loss.backward()
        opt.step()
        opt.zero_grad()

    return loss.item(), len(q1_batch)


def average_precision_k(actual_count, labels, k):
    """
    Average precision at k candidates.

    precision@k is the number of relevant results among the top k elements divided by k


    Args:
        actual_count
            The number of known relevant candidates for the query that correspond to the labels
        labels:
            relevance labels for top k candidates
    """
    assert len(labels) >= k

    score = 0
    for j in range(k):
        if not labels[j]:
            # jth candidate is not relevant
            continue

        # precision@j is the number of relevant results among the top j elements divided by j
        score += sum(labels[:j+1]) / (j+1)
    return score / actual_count


def average_precision_k_for_batch(actual_count_set: List[List[int]],
                                      label_set: List[List[bool]],
                                      k):
    """
    Sum of the average precision at k for the given query batch
    """
    return [average_precision_k(actual_count, labels, k)
         for actual_count, labels in zip(actual_count_set, label_set)]


def top_candidates(encoded_batch_q, encoded_candidates, k, pairwise_similarity_func):
    """
    For each query, find indices of the top k relevant candidates measured by the pairwise_similarity_func.

    Args:
        encoded_batch_q:
            Encoded batch of queries.  Shape (batch_size, hidden_size)
        encoded_candidates:
            Encoded candidates.  Shape (candidate_size, hidden_size)

    Returns:
        topk:
            (batch_size, k) - A list of lists of indices of top k relevant candidates as measured by the similarity function
            [ [idx1, idx2, ...], [idx9, idx10, ...], ... ]
        topk_similarity:
            (batch_size, k) - Similiar structure as topk but with similarity score as values
    """
    # Shape: (batch_size, candidate_size)
    similarity = pairwise_similarity_func(encoded_batch_q, encoded_candidates)
    # (batch_size, k)
    topk = torch.topk(similarity, k).indices.tolist()

    # TODO: cleanup needed.  This is needed when training on GPU to make sure
    # select_index would be the same devie as similarity tensor.
    # Otherwise, torch will throw exception
    device = torch.device("cuda:0" if torch.cuda.is_available() else "cpu")
    select_index = torch.tensor(topk).to(device)
    topk_similarity = torch.gather(similarity, 1, select_index)
    return topk, topk_similarity


def search(model: nn.Module, batch_query_text, candidate_id, candidate_text, k, pairwise_similarity_func):
    # (batch_size, hidden_size)
    encoded_batch_q = model(batch_query_text)
    encoded_candidates = model(candidate_text)

    top_k_predict_indices, top_k_similarity = top_candidates(encoded_batch_q, encoded_candidates, k, pairwise_similarity_func)
    result = []
    for indices in top_k_predict_indices:
        result.append([candidate_id[i] for i in indices])
    return result, top_k_similarity


def get_labels(actual, predict):
    """
    Returns:
        List[bool]
    """
    return [p in actual for p in predict]


def collate_fn(batch):
    """
    Given batch of [(q1, q2), (q1,q2), ... ] tuples, yields pairs of mini-batches
    like [(q1, q1, ...), (q2, q2, ...)].

    Args:
        batch
            List of 2-tuples of (Question, Question) or (Query, ResultSet)
    """
    # batch is list of tuples (Question, Question) or (Query, Results)
    return tuple(zip(*batch))


def evaluate(
        model: nn.Module,
        retrieval_data: RetrievalDataset,
        candidate_ids: List[str],
        qid2text: Dict[str, str],
        retrieval_batch_size,
        k,
        epoch,
        pairwise_similarity_func,
        save_model_dir=None):
    """
    Returns:
        MAP@K for the given test_data
    """
    data_loader = DataLoader(retrieval_data, batch_size=retrieval_batch_size, collate_fn=collate_fn)
    candidate_text = [qid2text[qid] for qid in candidate_ids]
    candidate_set = set(candidate_ids)

    map_score = 0
    eval_records = []
    for query_ids, actual_id_set in data_loader:
        # query_ids is a list of qids.  e.g. [qid1, qid2, ...]
        # actual_id_set is a list of sets of relevant for the query_ids
        actual_count_set = [len(ids) for ids in actual_id_set]

        for qid in flatmap(actual_id_set):
            assert qid in candidate_set, "qid {} does not exist in candidate set".format(qid)

        batch_query_text = [qid2text[qid] for qid in query_ids]
        predict_id_set, similarity_set = search(model, batch_query_text, candidate_ids, candidate_text, k + 1, pairwise_similarity_func)
        for i, predictions in enumerate(predict_id_set):
            predict_id_set[i] = [pid for pid in predictions if pid != query_ids[i]][:k]

        label_set = [get_labels(actual, predict) for actual, predict in zip(actual_id_set, predict_id_set)]

        recalls = [sum(labels)/actual_count for labels, actual_count in zip(label_set, actual_count_set)]

        avg_precision_k = average_precision_k_for_batch(actual_count_set, label_set, k)
        map_score += sum(avg_precision_k)

        records = create_eval_records(epoch, query_ids, actual_id_set, predict_id_set, similarity_set, label_set, recalls, avg_precision_k)
        eval_records.extend(records)

    if save_model_dir:
        file_name = "{}.epoch{}.eval.{}.json".format(model.__class__.__name__,
                                                     epoch,
                                                  datetime.now().strftime("%Y-%m-%d"))
        full_file_name = os.path.join(save_model_dir, file_name)
        logger.info("Saving evaluation result to %s", full_file_name)
        with open(full_file_name, "w") as f:
            f.write(json.dumps(eval_records))

    return map_score / len(retrieval_data)


<<<<<<< HEAD
class DummyWriter():
    def __init__(self): pass
    def add_scalar(self, *args, **kwargs): pass
    def flush(self): pass
    def close(self): pass
=======
def create_eval_records(epoch, query_ids, actual_id_set, predict_id_set, similarity_set, label_set, recalls, avg_precision_k):
    n = len(query_ids)
    result = []
    # replace sets with lists to avoid JSON serialization error
    actual_id_set = [list(ids) for ids in actual_id_set]
    for i in range(n):
        result.append({
            "epoch": epoch,
            "query_id": query_ids[i],
            "actual_id": actual_id_set[i],
            "predict_id": predict_id_set[i],
            "similarity": similarity_set[i].tolist(),
            "predict_labels": label_set[i],
            "recalls": recalls[i],
            "avg_precision_k": avg_precision_k[i]
        })
    return result
>>>>>>> 98c5a8bf


def fit(epochs,
        model: nn.Module,
        opt: optim.Optimizer,
        train_data: QuoraDataset,
        test_data: QuoraDataset,
        retrieval_data: RetrievalDataset,
        candidate_ids: List[str],
        qid2text: Dict[str, str],
        loss_func=in_batch_sampled_softmax,
        pairwise_similarity_func=pairwise_cosine_similarity,
        top_k=100,
        batch_size=1000,
        retrieval_batch_size=1000,
        save_model_dir=None):
    """
    Args:
        model:
            A model for encoding questions

        train_data:
            A QuoraDataset of positive examples for training

        test_data:
            A QuoraDataset of positive examples for testing

        retrieval_data:
            A RetrievalDataset of query to relevant result for evaluation using MAP@K

        candidate_ids:
            A list of qids

        top_k:
            Use top K candidates for computing mean average precision

    """
    train_loader = DataLoader(train_data, batch_size=batch_size, collate_fn=collate_fn)
    test_loader = DataLoader(test_data, batch_size=batch_size, collate_fn=collate_fn)
    writer = SummaryWriter(save_model_dir, flush_secs=30) if save_model_dir else DummyWriter()

    for epoch in range(epochs):
        logger.debug("Running train...")
        model.train()

        logger.debug("Running loss_batch, %s...", {"batch_size": batch_size, "batches": ceil(len(train_data)/batch_size)})
        for i, (q1_batch, q2_batch) in enumerate(train_loader):
            start_time = time.perf_counter()
            loss_val, batch_count = loss_batch(model, loss_func, q1_batch, q2_batch, pairwise_similarity_func, opt)
            duration = time.perf_counter() - start_time
            logger.debug("Finished loss_batch %s at %.2f example/second, loss=%f", i, batch_count/duration, loss_val)
            writer.add_scalar("Loss/train", loss_val, epoch * len(train_loader) + i)

        logger.debug("Running model.eval()...")
        model.eval()
        with torch.no_grad():
            logger.debug("Computing losses per batch on evaluation data...")
            losses = []
            nums = []
            for i, (xb, yb) in enumerate(test_loader):
                loss_val, batch_count = loss_batch(model, loss_func, xb, yb, pairwise_similarity_func)
                losses.append(loss_val)
                nums.append(batch_count)
                writer.add_scalar("Loss/test", loss_val, epoch * len(test_loader) + i)

            logger.debug("Evaluating...")
            map_score = evaluate(model,
                                 retrieval_data,
                                 candidate_ids,
                                 qid2text,
                                 retrieval_batch_size,
                                 top_k,
                                 epoch,
                                 pairwise_similarity_func,
                                 save_model_dir)
            logger.info("Epoch {}: test data MAP score is {}".format(epoch, map_score))

        val_loss = np.sum(np.multiply(losses, nums)) / np.sum(nums)
        logger.info("Epoch %d: val_loss=%f", epoch, val_loss)

    if save_model_dir:
        writer.flush()
        writer.close()

        file_name = "{}.{}.state_dict".format(model.__class__.__name__, datetime.now().strftime("%Y-%m-%d"))
        full_file_name = os.path.join(save_model_dir, file_name)
        logger.info("Saving model to %s", full_file_name)
        torch.save(model.state_dict(), full_file_name)


if __name__ == "__main__":
    import doctest
    doctest.testmod()<|MERGE_RESOLUTION|>--- conflicted
+++ resolved
@@ -237,13 +237,6 @@
     return map_score / len(retrieval_data)
 
 
-<<<<<<< HEAD
-class DummyWriter():
-    def __init__(self): pass
-    def add_scalar(self, *args, **kwargs): pass
-    def flush(self): pass
-    def close(self): pass
-=======
 def create_eval_records(epoch, query_ids, actual_id_set, predict_id_set, similarity_set, label_set, recalls, avg_precision_k):
     n = len(query_ids)
     result = []
@@ -261,7 +254,13 @@
             "avg_precision_k": avg_precision_k[i]
         })
     return result
->>>>>>> 98c5a8bf
+
+
+class DummyWriter():
+    def __init__(self): pass
+    def add_scalar(self, *args, **kwargs): pass
+    def flush(self): pass
+    def close(self): pass
 
 
 def fit(epochs,
